--- conflicted
+++ resolved
@@ -8,18 +8,11 @@
 #define MULTICONFIG(a)   ((info.config >> (a * 2 + 7)) & 3)
 #define BOOTCONFIG(a, b) ((info.config >> a) & b)
 
-<<<<<<< HEAD
-#define BOOTCFG_NAND               BOOTCONFIG(0, 3)
-#define BOOTCFG_FIRM               BOOTCONFIG(2, 1)
-#define BOOTCFG_SAFEMODE           BOOTCONFIG(5, 1)
-#define CONFIG_NEWCPU              MULTICONFIG(2)
-#define CONFIG_DEVOPTIONS          MULTICONFIG(3)
-=======
 #define BOOTCFG_NAND               BOOTCONFIG(0, 7)
 #define BOOTCFG_FIRM               BOOTCONFIG(3, 1)
 #define BOOTCFG_SAFEMODE           BOOTCONFIG(6, 1)
 #define CONFIG_NEWCPU              MULTICONFIG(3)
->>>>>>> 5d39242b
+#define CONFIG_DEVOPTIONS          MULTICONFIG(4)
 #define CONFIG_USESYSFIRM          CONFIG(1)
 #define CONFIG_USELANGEMUANDCODE   CONFIG(2)
 #define CONFIG_SHOWNAND            CONFIG(3)
