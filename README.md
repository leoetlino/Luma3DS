--- conflicted
+++ resolved
@@ -16,15 +16,9 @@
 For your convenience, here are [Windows](http://www91.zippyshare.com/v/ePGpjk9r/file.html) and [Linux](https://mega.nz/#!uQ1T1IAD!Q91O0e12LXKiaXh_YjXD3D5m8_W3FuMI-hEa6KVMRDQ) builds of armips (thanks to who compiled them!).  
 Finally just run `make` and everything should work!  
 You can find the compiled files in the `out` folder.
-<<<<<<< HEAD
 
 ---
 
-=======
-
----
-
->>>>>>> 144de8b3
 ## Setup / Usage / Features
 
 See https://github.com/AuroraWright/Luma3DS/wiki
@@ -32,11 +26,7 @@
 ---
 
 ## Credits
-<<<<<<< HEAD
- 
-=======
 
->>>>>>> 144de8b3
 See https://github.com/AuroraWright/Luma3DS/wiki/Credits
 
 ---
