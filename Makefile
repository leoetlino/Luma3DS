rwildcard = $(foreach d, $(wildcard $1*), $(filter $(subst *, %, $2), $d) $(call rwildcard, $d/, $2))

ifeq ($(strip $(DEVKITARM)),)
$(error "Please set DEVKITARM in your environment. export DEVKITARM=<path to>devkitARM")
endif

include $(DEVKITARM)/3ds_rules

CC := arm-none-eabi-gcc
AS := arm-none-eabi-as
LD := arm-none-eabi-ld
OC := arm-none-eabi-objcopy

name := Luma3DS
revision := $(shell git describe --tags --match v[0-9]* --abbrev=8 | sed 's/-[0-9]*-g/-/i')

dir_source := source
dir_patches := patches
dir_loader := loader
<<<<<<< HEAD
dir_arm9_exceptions := exceptions/arm9
dir_arm11_exceptions := exceptions/arm11
dir_screeninit := screeninit
=======
>>>>>>> edfd63e1
dir_injector := injector
dir_mset := CakeHax
dir_ninjhax := CakeBrah
dir_build := build
dir_out := out

ASFLAGS := -mcpu=arm946e-s
CFLAGS := -Wall -Wextra -MMD -MP -marm $(ASFLAGS) -fno-builtin -fshort-wchar -std=c11 -Wno-main -O2 -flto -ffast-math
LDFLAGS := -nostartfiles
FLAGS := name=$(name).dat dir_out=$(abspath $(dir_out)) ICON=$(abspath icon.png) APP_DESCRIPTION="Noob-friendly 3DS CFW." APP_AUTHOR="Aurora Wright/TuxSH" --no-print-directory

objects = $(patsubst $(dir_source)/%.s, $(dir_build)/%.o, \
          $(patsubst $(dir_source)/%.c, $(dir_build)/%.o, \
          $(call rwildcard, $(dir_source), *.s *.c)))

<<<<<<< HEAD
bundled = $(dir_build)/rebootpatch.h $(dir_build)/emunandpatch.h $(dir_build)/arm9_exceptions.h $(dir_build)/arm11_exceptions.h $(dir_build)/injector.h $(dir_build)/loader.h $(dir_build)/screeninit.h
=======
bundled = $(dir_build)/rebootpatch.h $(dir_build)/emunandpatch.h $(dir_build)/injector.h $(dir_build)/loader.h

>>>>>>> edfd63e1
.PHONY: all
all: launcher a9lh ninjhax

.PHONY: launcher
launcher: $(dir_out)/$(name).dat

.PHONY: a9lh
a9lh: $(dir_out)/arm9loaderhax.bin

.PHONY: ninjhax
ninjhax: $(dir_out)/3ds/$(name)

.PHONY: release
release: $(dir_out)/$(name)$(revision).7z

.PHONY: clean
clean:
	@$(MAKE) $(FLAGS) -C $(dir_mset) clean
	@$(MAKE) $(FLAGS) -C $(dir_ninjhax) clean
	@$(MAKE) -C $(dir_loader) clean
<<<<<<< HEAD
	@$(MAKE) -C $(dir_arm9_exceptions) clean
	@$(MAKE) -C $(dir_arm11_exceptions) clean
	@$(MAKE) -C $(dir_screeninit) clean
=======
>>>>>>> edfd63e1
	@$(MAKE) -C $(dir_injector) clean
	@rm -rf $(dir_out) $(dir_build)

$(dir_out):
	@mkdir -p "$(dir_out)/luma/payloads"
	@mkdir -p "$(dir_out)/luma/dumps/arm9"
	@mkdir -p "$(dir_out)/luma/dumps/arm11"

$(dir_out)/$(name).dat: $(dir_build)/main.bin $(dir_out)
	@$(MAKE) $(FLAGS) -C $(dir_mset) launcher
	@dd if=$(dir_build)/main.bin of=$@ bs=512 seek=144

$(dir_out)/arm9loaderhax.bin: $(dir_build)/main.bin $(dir_out)
	@cp -a $(dir_build)/main.bin $@

$(dir_out)/3ds/$(name): $(dir_out)
	@mkdir -p "$@"
	@$(MAKE) $(FLAGS) -C $(dir_ninjhax)
	@mv $(dir_out)/$(name).3dsx $(dir_out)/$(name).smdh $@

$(dir_out)/$(name)$(revision).7z: launcher a9lh ninjhax
	@7z a -mx $@ ./$(@D)/*

$(dir_build)/main.bin: $(dir_build)/main.elf
	$(OC) -S -O binary $< $@

$(dir_build)/main.elf: $(objects)
	$(LINK.o) -T linker.ld $(OUTPUT_OPTION) $^

$(dir_build)/emunandpatch.h: $(dir_patches)/emunand.s $(dir_injector)/Makefile
	@mkdir -p "$(@D)"
	@armips $<
	@bin2c -o $@ -n emunand $(@D)/emunand.bin

$(dir_build)/rebootpatch.h: $(dir_patches)/reboot.s
	@mkdir -p "$(@D)"
	@armips $<
	@bin2c -o $@ -n reboot $(@D)/reboot.bin

$(dir_build)/injector.h: $(dir_injector)/Makefile
	@mkdir -p "$(@D)"
	@$(MAKE) -C $(dir_injector)
	@bin2c -o $@ -n injector $(@D)/injector.cxi

$(dir_build)/loader.h: $(dir_loader)/Makefile
	@$(MAKE) -C $(dir_loader)
	@bin2c -o $@ -n loader $(@D)/loader.bin

<<<<<<< HEAD
$(dir_build)/arm9_exceptions.h: $(dir_arm9_exceptions)/Makefile
	@$(MAKE) -C $(dir_arm9_exceptions)
	@bin2c -o $@ -n arm9_exceptions $(@D)/arm9_exceptions.bin

$(dir_build)/arm11_exceptions.h: $(dir_arm11_exceptions)/Makefile
	@$(MAKE) -C $(dir_arm11_exceptions)
	@bin2c -o $@ -n arm11_exceptions $(@D)/arm11_exceptions.bin
	
$(dir_build)/screeninit.h: $(dir_screeninit)/Makefile
	@$(MAKE) -C $(dir_screeninit)
	@bin2c -o $@ -n screeninit $(@D)/screeninit.bin

=======
>>>>>>> edfd63e1
$(dir_build)/memory.o: CFLAGS += -O3
$(dir_build)/config.o: CFLAGS += -DCONFIG_TITLE="\"$(name) $(revision) (dev) configuration\""

$(dir_build)/%.o: $(dir_source)/%.c $(bundled)
	@mkdir -p "$(@D)"
	$(COMPILE.c) $(OUTPUT_OPTION) $<

$(dir_build)/%.o: $(dir_source)/%.s
	@mkdir -p "$(@D)"
	$(COMPILE.s) $(OUTPUT_OPTION) $<
include $(call rwildcard, $(dir_build), *.d)<|MERGE_RESOLUTION|>--- conflicted
+++ resolved
@@ -17,12 +17,8 @@
 dir_source := source
 dir_patches := patches
 dir_loader := loader
-<<<<<<< HEAD
 dir_arm9_exceptions := exceptions/arm9
 dir_arm11_exceptions := exceptions/arm11
-dir_screeninit := screeninit
-=======
->>>>>>> edfd63e1
 dir_injector := injector
 dir_mset := CakeHax
 dir_ninjhax := CakeBrah
@@ -38,12 +34,8 @@
           $(patsubst $(dir_source)/%.c, $(dir_build)/%.o, \
           $(call rwildcard, $(dir_source), *.s *.c)))
 
-<<<<<<< HEAD
-bundled = $(dir_build)/rebootpatch.h $(dir_build)/emunandpatch.h $(dir_build)/arm9_exceptions.h $(dir_build)/arm11_exceptions.h $(dir_build)/injector.h $(dir_build)/loader.h $(dir_build)/screeninit.h
-=======
-bundled = $(dir_build)/rebootpatch.h $(dir_build)/emunandpatch.h $(dir_build)/injector.h $(dir_build)/loader.h
+bundled = $(dir_build)/rebootpatch.h $(dir_build)/emunandpatch.h $(dir_build)/arm9_exceptions.h $(dir_build)/arm11_exceptions.h $(dir_build)/injector.h $(dir_build)/loader.h
 
->>>>>>> edfd63e1
 .PHONY: all
 all: launcher a9lh ninjhax
 
@@ -64,12 +56,8 @@
 	@$(MAKE) $(FLAGS) -C $(dir_mset) clean
 	@$(MAKE) $(FLAGS) -C $(dir_ninjhax) clean
 	@$(MAKE) -C $(dir_loader) clean
-<<<<<<< HEAD
 	@$(MAKE) -C $(dir_arm9_exceptions) clean
-	@$(MAKE) -C $(dir_arm11_exceptions) clean
-	@$(MAKE) -C $(dir_screeninit) clean
-=======
->>>>>>> edfd63e1
+	@$(MAKE) -C $(dir_arm11_exceptions) clean	
 	@$(MAKE) -C $(dir_injector) clean
 	@rm -rf $(dir_out) $(dir_build)
 
@@ -118,7 +106,6 @@
 	@$(MAKE) -C $(dir_loader)
 	@bin2c -o $@ -n loader $(@D)/loader.bin
 
-<<<<<<< HEAD
 $(dir_build)/arm9_exceptions.h: $(dir_arm9_exceptions)/Makefile
 	@$(MAKE) -C $(dir_arm9_exceptions)
 	@bin2c -o $@ -n arm9_exceptions $(@D)/arm9_exceptions.bin
@@ -127,12 +114,6 @@
 	@$(MAKE) -C $(dir_arm11_exceptions)
 	@bin2c -o $@ -n arm11_exceptions $(@D)/arm11_exceptions.bin
 	
-$(dir_build)/screeninit.h: $(dir_screeninit)/Makefile
-	@$(MAKE) -C $(dir_screeninit)
-	@bin2c -o $@ -n screeninit $(@D)/screeninit.bin
-
-=======
->>>>>>> edfd63e1
 $(dir_build)/memory.o: CFLAGS += -O3
 $(dir_build)/config.o: CFLAGS += -DCONFIG_TITLE="\"$(name) $(revision) (dev) configuration\""
 
