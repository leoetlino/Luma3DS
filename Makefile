--- conflicted
+++ resolved
@@ -34,12 +34,7 @@
           $(patsubst $(dir_source)/%.c, $(dir_build)/%.o, \
           $(call rwildcard, $(dir_source), *.s *.c)))
 
-<<<<<<< HEAD
-bundled = $(dir_build)/patches.h $(dir_build)/loader.h $(dir_build)/arm9_exceptions.h $(dir_build)/screeninit.h
-=======
-bundled = $(dir_build)/rebootpatch.h $(dir_build)/emunandpatch.h $(dir_build)/injector.h $(dir_build)/loader.h $(dir_build)/screeninit.h
->>>>>>> 7ea2a0a2
-
+bundled = $(dir_build)/rebootpatch.h $(dir_build)/emunandpatch.h $(dir_build)/arm9_exceptions.h $(dir_build)/injector.h $(dir_build)/loader.h $(dir_build)/screeninit.h
 .PHONY: all
 all: launcher a9lh ninjhax
 
