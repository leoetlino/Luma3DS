--- conflicted
+++ resolved
@@ -32,12 +32,8 @@
 objects = $(patsubst $(dir_source)/%.s, $(dir_build)/%.o, \
           $(patsubst $(dir_source)/%.c, $(dir_build)/%.o, \
           $(call rwildcard, $(dir_source), *.s *.c)))
-<<<<<<< HEAD
 
 bundled = $(dir_build)/patches.h $(dir_build)/loader.h $(dir_build)/screeninit.h
-=======
->>>>>>> 308417a4
-
 
 .PHONY: all
 all: launcher a9lh ninjhax
@@ -86,15 +82,12 @@
 
 $(dir_out)/$(name).zip: launcher a9lh ninjhax
 	@cd "$(@D)" && zip -9 -r $(name) *
-<<<<<<< HEAD
 
 $(dir_build)/main.bin: $(dir_build)/main.elf
 	$(OC) -S -O binary $< $@
 
 $(dir_build)/main.elf: $(objects)
 	$(CC) $(LDFLAGS) -T linker.ld $(OUTPUT_OPTION) $^
-=======
->>>>>>> 308417a4
 
 $(dir_build)/patches.h: $(dir_patches)/emunand.s $(dir_patches)/reboot.s $(dir_injector)/Makefile
 	@mkdir -p "$(@D)"
@@ -113,15 +106,6 @@
 	@$(MAKE) -C $(dir_screeninit)
 	@mv $(dir_screeninit)/screeninit.bin $(@D)
 	@bin2c -o $@ -n screeninit $(@D)/screeninit.bin
-<<<<<<< HEAD
-=======
-
-$(dir_build)/main.bin: $(dir_build)/main.elf
-	$(OC) -S -O binary $< $@
-
-$(dir_build)/main.elf: $(objects)
-	$(CC) $(LDFLAGS) -T linker.ld $(OUTPUT_OPTION) $^
->>>>>>> 308417a4
 
 $(dir_build)/memory.o : CFLAGS += -O3
 $(dir_build)/config.o : CFLAGS += -DCONFIG_TITLE="\"$(name) $(version) configuration\""
