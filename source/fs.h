--- conflicted
+++ resolved
@@ -9,14 +9,8 @@
 #define PATTERN(a)      a "_*.bin"
 
 u32 mountFs(void);
-<<<<<<< HEAD
-u32 fileRead(void *dest, const char *path, u32 size);
-u32 fileWrite(const void *buffer, const char *path, u32 size);
+u32 fileRead(void *dest, const char *path);
+void fileWrite(const void *buffer, const char *path, u32 size);
 void findDumpFile(const char *path, char *fileName);
 void loadPayload(u32 pressed, u32 devMode);
-=======
-u32 fileRead(void *dest, const char *path);
-void fileWrite(const void *buffer, const char *path, u32 size);
-void loadPayload(u32 pressed);
->>>>>>> 17d3c649
 void firmRead(void *dest, const char *firmFolder);