--- conflicted
+++ resolved
@@ -46,13 +46,8 @@
     {
         unsigned int read;
         size = f_size(&file);
-<<<<<<< HEAD
-        if(dest == NULL) return size;
-        f_read(&file, dest, size, &read);
-=======
         if(dest != NULL)
             f_read(&file, dest, size, &read);
->>>>>>> 3bc966f8
         f_close(&file);
     }
     else size = 0;
