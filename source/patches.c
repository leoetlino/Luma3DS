/*
*   This file is part of Luma3DS
*   Copyright (C) 2016 Aurora Wright, TuxSH
*
*   This program is free software: you can redistribute it and/or modify
*   it under the terms of the GNU General Public License as published by
*   the Free Software Foundation, either version 3 of the License, or
*   (at your option) any later version.
*
*   This program is distributed in the hope that it will be useful,
*   but WITHOUT ANY WARRANTY; without even the implied warranty of
*   MERCHANTABILITY or FITNESS FOR A PARTICULAR PURPOSE.  See the
*   GNU General Public License for more details.
*
*   You should have received a copy of the GNU General Public License
*   along with this program.  If not, see <http://www.gnu.org/licenses/>.
*
*   Additional Terms 7.b of GPLv3 applies to this file: Requiring preservation of specified
*   reasonable legal notices or author attributions in that material or in the Appropriate Legal
*   Notices displayed by works containing it.
*/

#include "patches.h"
#include "memory.h"
#include "config.h"
#include "../build/rebootpatch.h"

static u32 *arm11ExceptionsPage = NULL;
static u32 *arm11SvcTable = NULL;

static void findArm11ExceptionsPageAndSvcTable(u8 *pos, u32 size)
{
    const u8 arm11ExceptionsPagePattern[] = {0x00, 0xB0, 0x9C, 0xE5};
    
    if(arm11ExceptionsPage == NULL) arm11ExceptionsPage = (u32 *)memsearch(pos, arm11ExceptionsPagePattern, size, 4) - 0xB;
    if(arm11SvcTable == NULL && arm11ExceptionsPage != NULL)
    {
        u32 svcOffset = (-((arm11ExceptionsPage[2] & 0xFFFFFF) << 2) & (0xFFFFFF << 2)) - 8; //Branch offset + 8 for prefetch
        arm11SvcTable = (u32 *)(pos + *(u32 *)(pos + 0xFFFF0008 - svcOffset - 0xFFF00000 + 8) - 0xFFF00000); //SVC handler address
        while(*arm11SvcTable) arm11SvcTable++; //Look for SVC0 (NULL)
    }
}

u8 *getProcess9(u8 *pos, u32 size, u32 *process9Size, u32 *process9MemAddr)
{
    u8 *off = memsearch(pos, "ess9", size, 4);

    *process9Size = *(u32 *)(off - 0x60) * 0x200;
    *process9MemAddr = *(u32 *)(off + 0xC);

    //Process9 code offset (start of NCCH + ExeFS offset + ExeFS header size)
    return off - 0x204 + (*(u32 *)(off - 0x64) * 0x200) + 0x200;
}

u32* getInfoForArm11ExceptionHandlers(u8 *pos, u32 size, u32 *stackAddr, u32 *codeSetOffset)
{
    //This function has to succeed. Crash if it doesn't (we'll get an exception dump of it anyways)
    
    const u8 callExceptionDispatcherPattern[] = {0x0F, 0x00, 0xBD, 0xE8, 0x13, 0x00, 0x02, 0xF1};   
    const u8 getTitleIDFromCodeSetPattern[] = {0xDC, 0x05, 0xC0, 0xE1, 0x20, 0x04, 0xA0, 0xE1};
    
    *stackAddr = *((u32 *)memsearch(pos, callExceptionDispatcherPattern, size, 8) + 3);
    
    u32 *loadCodeSet = (u32 *)memsearch(pos, getTitleIDFromCodeSetPattern, size, 8);
    while((*loadCodeSet >> 20) != 0xE59 || ((*loadCodeSet >> 12) & 0xF) != 0) //ldr r0, [rX, #offset]
        loadCodeSet--;
    *codeSetOffset = *loadCodeSet & 0xFFF;
    
    findArm11ExceptionsPageAndSvcTable(pos, size);
    return arm11ExceptionsPage;
}

void patchSignatureChecks(u8 *pos, u32 size)
{
    const u16 sigPatch[2] = {0x2000, 0x4770};

    //Look for signature checks
    const u8 pattern[] = {0xC0, 0x1C, 0x76, 0xE7},
             pattern2[] = {0xB5, 0x22, 0x4D, 0x0C};

    u16 *off = (u16 *)memsearch(pos, pattern, size, 4),
        *off2 = (u16 *)(memsearch(pos, pattern2, size, 4) - 1);

    *off = sigPatch[0];
    off2[0] = sigPatch[0];
    off2[1] = sigPatch[1];
}

void patchFirmlaunches(u8 *pos, u32 size, u32 process9MemAddr)
{
    //Look for firmlaunch code
    const u8 pattern[] = {0xDE, 0x1F, 0x8D, 0xE2};

    u8 *off = memsearch(pos, pattern, size, 4) - 0x10;

    //Firmlaunch function offset - offset in BLX opcode (A4-16 - ARM DDI 0100E) + 1
    u32 fOpenOffset = (u32)(off + 9 - (-((*(u32 *)off & 0x00FFFFFF) << 2) & (0xFFFFFF << 2)) - pos + process9MemAddr);

    //Copy firmlaunch code
    memcpy(off, reboot, reboot_size);

    //Put the fOpen offset in the right location
    u32 *pos_fopen = (u32 *)memsearch(off, "OPEN", reboot_size, 4);
    *pos_fopen = fOpenOffset;
}

void patchFirmWrites(u8 *pos, u32 size)
{
    const u16 writeBlock[2] = {0x2000, 0x46C0};

    //Look for FIRM writing code
    u8 *const off1 = memsearch(pos, "exe:", size, 4);
    const u8 pattern[] = {0x00, 0x28, 0x01, 0xDA};

    u16 *off2 = (u16 *)memsearch(off1 - 0x100, pattern, 0x100, 4);

    off2[0] = writeBlock[0];
    off2[1] = writeBlock[1];
}

void patchFirmWriteSafe(u8 *pos, u32 size)
{
    const u16 writeBlockSafe[2] = {0x2400, 0xE01D};

    //Look for FIRM writing code
    const u8 pattern[] = {0x04, 0x1E, 0x1D, 0xDB};

    u16 *off = (u16 *)memsearch(pos, pattern, size, 4);

    off[0] = writeBlockSafe[0];
    off[1] = writeBlockSafe[1];
}

void patchExceptionHandlersInstall(u8 *pos, u32 size)
{
    const u8 pattern[] = {
        0x18, 0x10, 0x80, 0xE5, 
        0x10, 0x10, 0x80, 0xE5, 
        0x20, 0x10, 0x80, 0xE5, 
        0x28, 0x10, 0x80, 0xE5,
    }; //i.e when it stores ldr pc, [pc, #-4]
    
    u32* off = (u32 *)(memsearch(pos, pattern, size, sizeof(pattern)));
    if(off == NULL) return;
    off += sizeof(pattern)/4;

    u32 r0 = 0x08000000;

    for(; *off != 0xE3A01040; off++) //Until mov r1, #0x40
    {
        if((*off >> 26) != 0x39 || ((*off >> 16) & 0xF) != 0 || ((*off >> 25) & 1) != 0 || ((*off >> 20) & 5) != 0)
            continue; //Discard everything that's not str rX, [r0, #imm](!)

        int rD = (*off >> 12) & 0xF,
            offset = (*off & 0xFFF) * ((((*off >> 23) & 1) == 0) ? -1 : 1),
            writeback = (*off >> 21) & 1,
            pre = (*off >> 24) & 1;

        u32 addr = r0 + ((pre || !writeback) ? offset : 0);
        if(addr != 0x08000014 && addr != 0x08000004)
            *off = 0xE1A00000; //nop
        else
            *off = 0xE5800000 | (rD << 12) | (addr & 0xFFF); //Preserve IRQ and SVC handlers

        if(!pre) addr += offset;
        if(writeback) r0 = addr;
    }
}

void patchSvcBreak9(u8 *pos, u32 size, u32 k9addr)
{
    //Stub svcBreak with "bkpt 65535" so we can debug the panic.
    //Thanks @yellows8 and others for mentioning this idea on #3dsdev.
    const u8 svcHandlerPattern[] = {0x00, 0xE0, 0x4F, 0xE1}; //mrs lr, spsr
    
    u32 *arm9SvcTable = (u32 *)memsearch(pos, svcHandlerPattern, size, 4);
    while(*arm9SvcTable) arm9SvcTable++; //Look for SVC0 (NULL)
    *(u32 *)(pos + arm9SvcTable[0x3C] - k9addr) = 0xE12FFF7F;
}

void patchSvcBreak11(u8 *pos, u32 size)
{
    //Same as above, for NFIRM arm11
    
    findArm11ExceptionsPageAndSvcTable(pos, size);
    *(u32 *)(pos + arm11SvcTable[0x3C] - 0xFFF00000) = 0xE12FFF7F;
}

void patchUnitInfoValueSet(u8 *pos, u32 size)
{
    //Look for UNITINFO value being set
    const u8 pattern[] = {0x01, 0x10, 0xA0, 0x13};

    u8 *off = memsearch(pos, pattern, size, 4);

    off[3] = 0xE3;
}

void patchKernelFCRAMAndVRAMMappingPermissions(u8 *pos, u32 size)
{
    //Look for MMU config
    const u8 pattern[] = {0x97, 0x05, 0x00, 0x00, 0x15, 0xE4, 0x00, 0x00};

    u32 *off = (u32 *)memsearch(pos, pattern, size, 8);
    while(off != NULL && *off != 0x16416) off--;

    if(off != NULL) *off &= ~(1 << 4); //Clear XN bit
}

void reimplementSvcBackdoor(u8 *pos, u32 size)
{
    //Official implementation of svcBackdoor
    const u8  svcBackdoor[40] = {0xFF, 0x10, 0xCD, 0xE3,  //bic   r1, sp, #0xff
                                 0x0F, 0x1C, 0x81, 0xE3,  //orr   r1, r1, #0xf00
                                 0x28, 0x10, 0x81, 0xE2,  //add   r1, r1, #0x28
                                 0x00, 0x20, 0x91, 0xE5,  //ldr   r2, [r1]
                                 0x00, 0x60, 0x22, 0xE9,  //stmdb r2!, {sp, lr}
                                 0x02, 0xD0, 0xA0, 0xE1,  //mov   sp, r2
                                 0x30, 0xFF, 0x2F, 0xE1,  //blx   r0
                                 0x03, 0x00, 0xBD, 0xE8,  //pop   {r0, r1}
                                 0x00, 0xD0, 0xA0, 0xE1,  //mov   sp, r0
                                 0x11, 0xFF, 0x2F, 0xE1}; //bx    r1

    findArm11ExceptionsPageAndSvcTable(pos, size);

<<<<<<< HEAD
    if(!arm11SvcTable[0x7B])
    {
        u32 *freeSpace;
        for(freeSpace = arm11ExceptionsPage; *freeSpace != 0xFFFFFFFF; freeSpace++);
=======
    u32 *freeSpace;
    for(freeSpace = exceptionsPage; *freeSpace != 0xFFFFFFFF; freeSpace++);
>>>>>>> 389a1694

    memcpy(freeSpace, svcBackdoor, 40);

<<<<<<< HEAD
        arm11SvcTable[0x7B] = 0xFFFF0000 + ((u8 *)freeSpace - (u8 *)arm11ExceptionsPage);
    }
=======
    svcTable[0x7B] = 0xFFFF0000 + ((u8 *)freeSpace - (u8 *)exceptionsPage);
>>>>>>> 389a1694
}

void patchTitleInstallMinVersionCheck(u8 *pos, u32 size)
{
    const u8 pattern[] = {0x0A, 0x81, 0x42, 0x02};
    
    u8 *off = memsearch(pos, pattern, size, 4);
    
    off[4] = 0xE0;
}

void applyLegacyFirmPatches(u8 *pos, FirmwareType firmType)
{
    const patchData twlPatches[] = {
        {{0x1650C0, 0x165D64}, {{ 6, 0x00, 0x20, 0x4E, 0xB0, 0x70, 0xBD }}, 0},
        {{0x173A0E, 0x17474A}, { .type1 = 0x2001 }, 1},
        {{0x174802, 0x17553E}, { .type1 = 0x2000 }, 2},
        {{0x174964, 0x1756A0}, { .type1 = 0x2000 }, 2},
        {{0x174D52, 0x175A8E}, { .type1 = 0x2001 }, 2},
        {{0x174D5E, 0x175A9A}, { .type1 = 0x2001 }, 2},
        {{0x174D6A, 0x175AA6}, { .type1 = 0x2001 }, 2},
        {{0x174E56, 0x175B92}, { .type1 = 0x2001 }, 1},
        {{0x174E58, 0x175B94}, { .type1 = 0x4770 }, 1}
    },
    agbPatches[] = {
        {{0x9D2A8, 0x9DF64}, {{ 6, 0x00, 0x20, 0x4E, 0xB0, 0x70, 0xBD }}, 0},
        {{0xD7A12, 0xD8B8A}, { .type1 = 0xEF26 }, 1}
    };

    /* Calculate the amount of patches to apply. Only count the boot screen patch for AGB_FIRM
       if the matching option was enabled (keep it as last) */
    u32 numPatches = firmType == TWL_FIRM ? (sizeof(twlPatches) / sizeof(patchData)) :
                                            (sizeof(agbPatches) / sizeof(patchData) - !CONFIG(5));
    const patchData *patches = firmType == TWL_FIRM ? twlPatches : agbPatches;

    //Patch
    for(u32 i = 0; i < numPatches; i++)
    {
        switch(patches[i].type)
        {
            case 0:
                memcpy(pos + patches[i].offset[isN3DS ? 1 : 0], patches[i].patch.type0 + 1, patches[i].patch.type0[0]);
                break;
            case 2:
                *(u16 *)(pos + patches[i].offset[isN3DS ? 1 : 0] + 2) = 0;
            case 1:
                *(u16 *)(pos + patches[i].offset[isN3DS ? 1 : 0]) = patches[i].patch.type1;
                break;
        }
    }
}<|MERGE_RESOLUTION|>--- conflicted
+++ resolved
@@ -223,24 +223,15 @@
 
     findArm11ExceptionsPageAndSvcTable(pos, size);
 
-<<<<<<< HEAD
     if(!arm11SvcTable[0x7B])
     {
         u32 *freeSpace;
         for(freeSpace = arm11ExceptionsPage; *freeSpace != 0xFFFFFFFF; freeSpace++);
-=======
-    u32 *freeSpace;
-    for(freeSpace = exceptionsPage; *freeSpace != 0xFFFFFFFF; freeSpace++);
->>>>>>> 389a1694
-
-    memcpy(freeSpace, svcBackdoor, 40);
-
-<<<<<<< HEAD
+
+        memcpy(freeSpace, svcBackdoor, 40);
+
         arm11SvcTable[0x7B] = 0xFFFF0000 + ((u8 *)freeSpace - (u8 *)arm11ExceptionsPage);
     }
-=======
-    svcTable[0x7B] = 0xFFFF0000 + ((u8 *)freeSpace - (u8 *)exceptionsPage);
->>>>>>> 389a1694
 }
 
 void patchTitleInstallMinVersionCheck(u8 *pos, u32 size)
