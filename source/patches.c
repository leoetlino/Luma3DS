--- conflicted
+++ resolved
@@ -16,9 +16,8 @@
           writeBlock[2] = {0x2000, 0x46C0},
           writeBlockSafe[2] = {0x2400, 0xE01D};
 
-<<<<<<< HEAD
 const u8 unitInfoPatch = 0xE3;
-=======
+
 //Official implementation of svcBackdoor
 const u8  svcBackdoor[40] = {0xFF, 0x10, 0xCD, 0xE3,  //bic   r1, sp, #0xff
                              0x0F, 0x1C, 0x81, 0xE3,  //orr   r1, r1, #0xf00
@@ -30,7 +29,6 @@
                              0x03, 0x00, 0xBD, 0xE8,  //pop   {r0, r1}
                              0x00, 0xD0, 0xA0, 0xE1,  //mov   sp, r0
                              0x11, 0xFF, 0x2F, 0xE1}; //bx    r1
->>>>>>> 76acfd99
 
 /**************************************************
 *                   Functions
