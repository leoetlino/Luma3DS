/*
*   patches.c
*/

#include "patches.h"
#include "memory.h"

/**************************************************
*                   Patches
**************************************************/

const u32 mpuPatch[3] = {0x00360003, 0x00200603, 0x001C0603};

const u16 nandRedir[2] = {0x4C00, 0x47A0},
          sigPatch[2] = {0x2000, 0x4770},
          writeBlock[2] = {0x2000, 0x46C0},
          writeBlockSafe[2] = {0x2400, 0xE01D};

const u8 unitInfoPatch = 0xE3;

/**************************************************
*                   Functions
**************************************************/

u8 *getProc9(u8 *pos, u32 size)
{
    return memsearch(pos, "ess9", size, 4);
}

void getSigChecks(u8 *pos, u32 size, u32 *off, u32 *off2)
{
    //Look for signature checks
    const u8 pattern[] = {0xC0, 0x1C, 0x76, 0xE7},
             pattern2[] = {0xB5, 0x22, 0x4D, 0x0C};

    *off = (u32)memsearch(pos, pattern, size, 4);
    *off2 = (u32)memsearch(pos, pattern2, size, 4) - 1;
}

void *getReboot(u8 *pos, u32 size)
{
    //Look for FIRM reboot code
    const u8 pattern[] = {0xDE, 0x1F, 0x8D, 0xE2};

    return memsearch(pos, pattern, size, 4) - 0x10;
}

u32 getfOpen(u8 *proc9Offset, void *rebootOffset)
{
    //Offset Process9 code gets loaded to in memory (defined in ExHeader)
    u32 p9MemAddr = *(u32 *)(proc9Offset + 0xC);

    //Process9 code offset (start of NCCH + ExeFS offset + ExeFS header size)
    u32 p9CodeOff = (u32)(proc9Offset - 0x204) + (*(u32 *)(proc9Offset - 0x64) * 0x200) + 0x200;

    //Firmlaunch function offset - offset in BLX opcode (A4-16 - ARM DDI 0100E) + 1
    return (u32)rebootOffset + 9 - (-((*(u32 *)rebootOffset & 0x00FFFFFF) << 2) & 0xFFFFF) - p9CodeOff + p9MemAddr;
}

u16 *getFirmWrite(u8 *pos, u32 size)
{
    //Look for FIRM writing code
    u8 *const off = memsearch(pos, "exe:", size, 4);
    const u8 pattern[] = {0x00, 0x28, 0x01, 0xDA};

    return (u16 *)memsearch(off - 0x100, pattern, 0x100, 4);
}

<<<<<<< HEAD
u8 *getUnitInfoValueSet(u8 *pos, u32 size)
{
    //Look for UNITINFO value being set
    const u8 pattern[] = {0x01, 0x10, 0xA0, 0x13};

    return memsearch(pos, pattern, size, 4) + 3;
=======
u16 *getFirmWriteSafe(u8 *pos, u32 size)
{
    //Look for FIRM writing code
    const u8 pattern[] = {0x04, 0x1E, 0x1D, 0xDB};

    return (u16 *)memsearch(pos, pattern, size, 4);
>>>>>>> 905f816b
}

void *getLoader(u8 *pos, u32 size, u32 *loaderSize)
{
    u8 *const off = memsearch(pos, "loade", size, 5);

    *loaderSize = *(u32 *)(off - 0xFC) * 0x200;

    return off - 0x200;
}<|MERGE_RESOLUTION|>--- conflicted
+++ resolved
@@ -66,21 +66,20 @@
     return (u16 *)memsearch(off - 0x100, pattern, 0x100, 4);
 }
 
-<<<<<<< HEAD
+u16 *getFirmWriteSafe(u8 *pos, u32 size)
+{
+    //Look for FIRM writing code
+    const u8 pattern[] = {0x04, 0x1E, 0x1D, 0xDB};
+
+    return (u16 *)memsearch(pos, pattern, size, 4);
+}
+
 u8 *getUnitInfoValueSet(u8 *pos, u32 size)
 {
     //Look for UNITINFO value being set
     const u8 pattern[] = {0x01, 0x10, 0xA0, 0x13};
 
     return memsearch(pos, pattern, size, 4) + 3;
-=======
-u16 *getFirmWriteSafe(u8 *pos, u32 size)
-{
-    //Look for FIRM writing code
-    const u8 pattern[] = {0x04, 0x1E, 0x1D, 0xDB};
-
-    return (u16 *)memsearch(pos, pattern, size, 4);
->>>>>>> 905f816b
 }
 
 void *getLoader(u8 *pos, u32 size, u32 *loaderSize)
