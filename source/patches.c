--- conflicted
+++ resolved
@@ -223,7 +223,6 @@
 
     findArm11ExceptionsPageAndSvcTable(pos, size);
 
-<<<<<<< HEAD
     if(!arm11SvcTable[0x7B])
     {
         u32 *freeSpace;
@@ -232,16 +231,6 @@
         memcpy(freeSpace, svcBackdoor, 40);
 
         arm11SvcTable[0x7B] = 0xFFFF0000 + ((u8 *)freeSpace - (u8 *)arm11ExceptionsPage);
-=======
-    if(svcTable[0x7B] == 0)
-    {
-        u32 *freeSpace;
-        for(freeSpace = exceptionsPage; *freeSpace != 0xFFFFFFFF; freeSpace++);
-
-        memcpy(freeSpace, svcBackdoor, 40);
-
-        svcTable[0x7B] = 0xFFFF0000 + ((u8 *)freeSpace - (u8 *)exceptionsPage);
->>>>>>> 18b5cdcd
     }
 }
 
