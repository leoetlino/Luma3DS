/*
*   utils.h
*/

#pragma once

#include "types.h"

u32 waitInput(void);
<<<<<<< HEAD
void mcuReboot(void);
void error(const char *message);
=======
void delay(u64 length);
void mcuReboot(void);
>>>>>>> 2fd8c7aa
<|MERGE_RESOLUTION|>--- conflicted
+++ resolved
@@ -7,10 +7,5 @@
 #include "types.h"
 
 u32 waitInput(void);
-<<<<<<< HEAD
-void mcuReboot(void);
-void error(const char *message);
-=======
 void delay(u64 length);
-void mcuReboot(void);
->>>>>>> 2fd8c7aa
+void mcuReboot(void);