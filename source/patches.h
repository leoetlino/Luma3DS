--- conflicted
+++ resolved
@@ -50,19 +50,14 @@
 extern bool isN3DS, isDevUnit;
 
 u8 *getProcess9(u8 *pos, u32 size, u32 *process9Size, u32 *process9MemAddr);
-<<<<<<< HEAD
-u32 *getKernel11Info(u8 *pos, u32 size, u8 **freeK11Space, u32 **arm11SvcHandler, u32 **arm11ExceptionsPage);
-=======
-u32 *getKernel11Info(u8 *pos, u32 size, u32 *baseK11VA, u8 **freeK11Space);
->>>>>>> 0f83d1ff
+u32 *getKernel11Info(u8 *pos, u32 size, u32 *baseK11VA, u8 **freeK11Space, u32 **arm11SvcHandler, u32 **arm11ExceptionsPage);
 void patchSignatureChecks(u8 *pos, u32 size);
 void patchTitleInstallMinVersionCheck(u8 *pos, u32 size);
 void patchFirmlaunches(u8 *pos, u32 size, u32 process9MemAddr);
 void patchFirmWrites(u8 *pos, u32 size);
 void patchOldFirmWrites(u8 *pos, u32 size);
-<<<<<<< HEAD
-void reimplementSvcBackdoor(u8 *pos, u32 *arm11SvcTable, u8 **freeK11Space);
-void implementSvcGetCFWInfo(u8 *pos, u32 *arm11SvcTable, u8 **freeK11Space);
+void reimplementSvcBackdoor(u8 *pos, u32 *arm11SvcTable, u32 baseK11VA, u8 **freeK11Space);
+void implementSvcGetCFWInfo(u8 *pos, u32 *arm11SvcTable, u32 baseK11VA, u8 **freeK11Space);
 void applyLegacyFirmPatches(u8 *pos, FirmwareType firmType);
 
 void patchArm9ExceptionHandlersInstall(u8 *pos, u32 size);
@@ -74,9 +69,4 @@
 void patchP9AccessChecks(u8 *pos, u32 size);
 void patchArm11SvcAccessChecks(u32 *arm11SvcHandler);
 void patchK11ModuleChecks(u8 *pos, u32 size, u8 **freeK11Space);
-void patchUnitInfoValueSet(u8 *pos, u32 size);
-=======
-void reimplementSvcBackdoor(u8 *pos, u32 *arm11SvcTable, u32 baseK11VA, u8 **freeK11Space);
-void implementSvcGetCFWInfo(u8 *pos, u32 *arm11SvcTable, u32 baseK11VA, u8 **freeK11Space);
-void applyLegacyFirmPatches(u8 *pos, FirmwareType firmType);
->>>>>>> 0f83d1ff
+void patchUnitInfoValueSet(u8 *pos, u32 size);