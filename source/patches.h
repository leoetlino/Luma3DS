--- conflicted
+++ resolved
@@ -50,32 +50,24 @@
 extern bool isN3DS, isDevUnit;
 
 u8 *getProcess9(u8 *pos, u32 size, u32 *process9Size, u32 *process9MemAddr);
-<<<<<<< HEAD
-u32* getInfoForArm11ExceptionHandlers(u8 *pos, u32 size, u32 *stackAddr, u32 *codeSetOffset);
-=======
-u32 *getKernel11Info(u8 *pos, u32 size, u8 **freeK11Space);
->>>>>>> 06fe06f9
+u32 *getKernel11Info(u8 *pos, u32 size, u8 **freeK11Space, u32 **arm11SvcHandler, u32 **arm11ExceptionsPage);
 void patchSignatureChecks(u8 *pos, u32 size);
 void patchTitleInstallMinVersionCheck(u8 *pos, u32 size);
 void patchFirmlaunches(u8 *pos, u32 size, u32 process9MemAddr);
 void patchFirmWrites(u8 *pos, u32 size);
-<<<<<<< HEAD
-void patchFirmWriteSafe(u8 *pos, u32 size);
-void patchExceptionHandlersInstall(u8 *pos, u32 size);
-void patchSvcBreak9(u8 *pos, u32 size, u32 k9addr);
-void patchSvcBreak11(u8 *pos, u32 size);
-void patchKernel9Panic(u8 *pos, u32 size, FirmwareType firmType);
-void patchKernel11Panic(u8 *pos, u32 size);
-void patchArm11SvcAccessChecks(u8 *pos, u32 size);
-void patchK11ModuleChecks(u8 *pos, u32 size);
-void patchP9AccessChecks(u8 *pos, u32 size);
-void patchUnitInfoValueSet(u8 *pos, u32 size);
-void reimplementSvcBackdoor(u8 *pos, u32 size);
-void implementSvcGetCFWInfo(u8 *pos, u32 size);
-=======
 void patchOldFirmWrites(u8 *pos, u32 size);
 void reimplementSvcBackdoor(u8 *pos, u32 *arm11SvcTable, u8 **freeK11Space);
 void implementSvcGetCFWInfo(u8 *pos, u32 *arm11SvcTable, u8 **freeK11Space);
->>>>>>> 06fe06f9
 void applyLegacyFirmPatches(u8 *pos, FirmwareType firmType);
-void patchTwlBg(u8 *pos);+void patchTwlBg(u8 *pos);
+
+void getInfoForArm11ExceptionHandlers(u8 *pos, u32 size, u32 *stackAddr, u32 *codeSetOffset);
+void patchArm9ExceptionHandlersInstall(u8 *pos, u32 size);
+void patchSvcBreak9(u8 *pos, u32 size, u32 k9addr);
+void patchSvcBreak11(u8 *pos, u32 *arm11SvcTable);
+void patchKernel9Panic(u8 *pos, u32 size, FirmwareType firmType);
+void patchKernel11Panic(u8 *pos, u32 size);
+void patchArm11SvcAccessChecks(u32 *arm11SvcHandler);
+void patchK11ModuleChecks(u8 *pos, u32 size, u8 **freeK11Space);
+void patchP9AccessChecks(u8 *pos, u32 size);
+void patchUnitInfoValueSet(u8 *pos, u32 size);