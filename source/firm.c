/*
*   This file is part of Luma3DS
*   Copyright (C) 2016 Aurora Wright, TuxSH
*
*   This program is free software: you can redistribute it and/or modify
*   it under the terms of the GNU General Public License as published by
*   the Free Software Foundation, either version 3 of the License, or
*   (at your option) any later version.
*
*   This program is distributed in the hope that it will be useful,
*   but WITHOUT ANY WARRANTY; without even the implied warranty of
*   MERCHANTABILITY or FITNESS FOR A PARTICULAR PURPOSE.  See the
*   GNU General Public License for more details.
*
*   You should have received a copy of the GNU General Public License
*   along with this program.  If not, see <http://www.gnu.org/licenses/>.
*
*   Additional Terms 7.b of GPLv3 applies to this file: Requiring preservation of specified
*   reasonable legal notices or author attributions in that material or in the Appropriate Legal
*   Notices displayed by works containing it.
*/

#include "firm.h"
#include "config.h"
#include "utils.h"
#include "fs.h"
#include "patches.h"
#include "memory.h"
#include "cache.h"
#include "emunand.h"
#include "crypto.h"
#include "exceptions.h"
#include "draw.h"
#include "screen.h"
#include "buttons.h"
#include "pin.h"
#include "../build/injector.h"

extern u16 launchedFirmTIDLow[8]; //defined in start.s

static firmHeader *const firm = (firmHeader *)0x24000000;
static const firmSectionHeader *section;

u32 config,
    emuOffset;

bool isN3DS,
     isDevUnit,
     isFirmlaunch;

FirmwareSource firmSource;

void main(void)
{
    bool isA9lh;

    u32 configTemp,
        emuHeader;

    FirmwareType firmType;
    FirmwareSource nandType;
    ConfigurationStatus needConfig;

    //Detect the console being used
    isN3DS = PDN_MPCORE_CFG == 7;

    //Detect dev units
    isDevUnit = CFG_UNITINFO != 0;

    //Mount filesystems. CTRNAND will be mounted only if/when needed
    mountFs();

    const char configPath[] = "/luma/config.bin";

    //Attempt to read the configuration file
    needConfig = fileRead(&config, configPath) ? MODIFY_CONFIGURATION : CREATE_CONFIGURATION;

    if(DEV_OPTIONS != 2)
    {
        detectAndProcessExceptionDumps();
        installArm9Handlers();
    }

    //Determine if this is a firmlaunch boot
    if(launchedFirmTIDLow[5] != 0)
    {
        if(needConfig == CREATE_CONFIGURATION) mcuReboot();

        isFirmlaunch = true;

        //'0' = NATIVE_FIRM, '1' = TWL_FIRM, '2' = AGB_FIRM
        firmType = launchedFirmTIDLow[7] == u'3' ? SAFE_FIRM : (FirmwareType)(launchedFirmTIDLow[5] - u'0');

        nandType = (FirmwareSource)BOOTCONFIG(0, 3);
        firmSource = (FirmwareSource)BOOTCONFIG(2, 1);
        isA9lh = BOOTCONFIG(3, 1) != 0;
    }
    else
    {
        //Get pressed buttons
        u32 pressed = HID_PAD;

        isFirmlaunch = false;
        firmType = NATIVE_FIRM;

        //Determine if booting with A9LH
        isA9lh = !PDN_SPI_CNT;

        //Determine if the user chose to use the SysNAND FIRM as default for a R boot
        bool useSysAsDefault = isA9lh ? CONFIG(1) : false;

        //Save old options and begin saving the new boot configuration
        configTemp = (config & 0xFFFFFFC0) | ((u32)isA9lh << 3);

        //If it's a MCU reboot, try to force boot options
        if(isA9lh && CFG_BOOTENV)
        {
            //Always force a sysNAND boot when quitting AGB_FIRM
            if(CFG_BOOTENV == 7)
            {
                nandType = FIRMWARE_SYSNAND;
                firmSource = useSysAsDefault ? FIRMWARE_SYSNAND : (FirmwareSource)BOOTCONFIG(2, 1);
                needConfig = DONT_CONFIGURE;

                //Flag to prevent multiple boot options-forcing
                configTemp |= 1 << 4;
            }

            /* Else, force the last used boot options unless a button is pressed
               or the no-forcing flag is set */
            else if(!pressed && !BOOTCONFIG(4, 1))
            {
                nandType = (FirmwareSource)BOOTCONFIG(0, 3);
                firmSource = (FirmwareSource)BOOTCONFIG(2, 1);
                needConfig = DONT_CONFIGURE;
            }
        }

        //Boot options aren't being forced
        if(needConfig != DONT_CONFIGURE)
        {
            PINData pin;

            bool pinExists = CONFIG(7) && readPin(&pin);

            //If we get here we should check the PIN (if it exists) in all cases
            if(pinExists) verifyPin(&pin);

            //If no configuration file exists or SELECT is held, load configuration menu
            bool shouldLoadConfigurationMenu = needConfig == CREATE_CONFIGURATION || ((pressed & BUTTON_SELECT) && !(pressed & BUTTON_L1));

            if(shouldLoadConfigurationMenu)
            {
                configureCFW();

                if(!pinExists && CONFIG(7)) newPin();

                chrono(2);

                //Update pressed buttons
                pressed = HID_PAD;
            }

            if(isA9lh && !CFG_BOOTENV && pressed == SAFE_MODE)
            {
                nandType = FIRMWARE_SYSNAND;
                firmSource = FIRMWARE_SYSNAND;

                //Flag to tell loader to init SD
                configTemp |= 1 << 5;
            }
            else
            {
                if(CONFIG(6) && loadSplash()) pressed = HID_PAD;

                /* If L and R/A/Select or one of the single payload buttons are pressed,
                   chainload an external payload (the PIN, if any, has been verified)*/
                bool shouldLoadPayload = (pressed & SINGLE_PAYLOAD_BUTTONS) || ((pressed & BUTTON_L1) && (pressed & L_PAYLOAD_BUTTONS));

                if(shouldLoadPayload) loadPayload(pressed);

                if(!CONFIG(6)) loadSplash();

                //If R is pressed, boot the non-updated NAND with the FIRM of the opposite one
                if(pressed & BUTTON_R1)
                {
                    nandType = (useSysAsDefault) ? FIRMWARE_EMUNAND : FIRMWARE_SYSNAND;
                    firmSource = (useSysAsDefault) ? FIRMWARE_SYSNAND : FIRMWARE_EMUNAND;
                }

                /* Else, boot the NAND the user set to autoboot or the opposite one, depending on L,
                   with their own FIRM */
                else
                {
                    nandType = (CONFIG(0) != !(pressed & BUTTON_L1)) ? FIRMWARE_EMUNAND : FIRMWARE_SYSNAND;
                    firmSource = nandType;
                }

                /* If we're booting emuNAND the second emuNAND is set as default and B isn't pressed,
                   or vice-versa, boot the second emuNAND */
                if(nandType != FIRMWARE_SYSNAND && (CONFIG(2) == !(pressed & BUTTON_B))) nandType = FIRMWARE_EMUNAND2;
            }
        }
    }

    //If we need to boot emuNAND, make sure it exists
    if(nandType != FIRMWARE_SYSNAND)
    {
        locateEmuNAND(&emuOffset, &emuHeader, &nandType);
        if(nandType == FIRMWARE_SYSNAND) firmSource = FIRMWARE_SYSNAND;
    }

    //Same if we're using emuNAND as the FIRM source
    else if(firmSource != FIRMWARE_SYSNAND)
        locateEmuNAND(&emuOffset, &emuHeader, &firmSource);

    if(!isFirmlaunch)
    {
        configTemp |= (u32)nandType | ((u32)firmSource << 2);

        /* If the configuration is different from previously, overwrite it.
           Just the no-forcing flag being set is not enough */
        if((configTemp & 0xFFFFFFEF) != config)
        {
            //Merge the new options and new boot configuration
            config = (config & 0xFFFFFFC0) | (configTemp & 0x3F);

            if(!fileWrite(&config, configPath, 4))
            {
                createDirectory("luma");
                if(!fileWrite(&config, configPath, 4))
                    error("Error writing the configuration file");
            }
        }
    }

    u32 firmVersion = loadFirm(firmType);

    switch(firmType)
    {
        case NATIVE_FIRM:
            patchNativeFirm(firmVersion, nandType, emuHeader, isA9lh);
            break;
        case SAFE_FIRM:
            patchSafeFirm();
            break;
        default:
            //Skip patching on unsupported O3DS AGB/TWL FIRMs
            if(isN3DS || firmVersion >= (firmType == TWL_FIRM ? 0x16 : 0xB)) patchLegacyFirm(firmType);
            break;
    }

    launchFirm(firmType);
}

static inline u32 loadFirm(FirmwareType firmType)
{
    section = firm->section;
    const char *firmwareFiles[4] = {
        "/luma/firmware.bin",
        "/luma/firmware_twl.bin",
        "/luma/firmware_agb.bin",
        "/luma/firmware_safe.bin"
    };

    u32 firmVersion;

    if(fileRead(firm, firmwareFiles[(u32)firmType]))
    {
        firmVersion = 0xffffffff;
    }
    else
    {
<<<<<<< HEAD
        firmVersion = firmRead(firm, (u32)firmType);
        if(firmType == NATIVE_FIRM && !isN3DS && firmVersion < 0x25)
=======
        //We can't boot < 3.x NANDs
        if(firmVersion < 0x18)
            error("An old unsupported NAND has been detected.\nLuma3DS is unable to boot it.");

        //We can't boot a 4.x NATIVE_FIRM, load one from SD
        if(!fileRead(firm, "/luma/firmware.bin") || (((u32)section[2].address >> 8) & 0xFF) != 0x68)
>>>>>>> c711ed62
            error("An old unsupported FIRM has been detected.\nCopy firmware.bin in /luma to boot");

        decryptExeFs((u8 *)firm);
    }

    return firmVersion;
}

static inline void patchNativeFirm(u32 firmVersion, FirmwareSource nandType, u32 emuHeader, bool isA9lh)
{
    u8 *arm9Section = (u8 *)firm + section[2].offset,
       *arm11Section1 = (u8 *)firm + section[1].offset;

    if(isN3DS)
    {
        //Decrypt ARM9Bin and patch ARM9 entrypoint to skip arm9loader
        arm9Loader(arm9Section);
        firm->arm9Entry = (u8 *)0x801B01C;
    }

    //Sets the 7.x NCCH KeyX and the 6.x gamecard save data KeyY on >= 6.0 O3DS FIRMs, if not using A9LH
    else if(!isA9lh && firmVersion >= 0x29) setRSAMod0DerivedKeys();

    //Find the Process9 .code location, size and memory address
    u32 process9Size,
        process9MemAddr;
    u8 *process9Offset = getProcess9(arm9Section + 0x15000, section[2].size - 0x15000, &process9Size, &process9MemAddr);

    //Apply signature patches
    patchSignatureChecks(process9Offset, process9Size);

    //Apply emuNAND patches
    if(nandType != FIRMWARE_SYSNAND)
    {
        u32 branchAdditive = (u32)firm + section[2].offset - (u32)section[2].address;
        patchEmuNAND(arm9Section, section[2].size, process9Offset, process9Size, emuOffset, emuHeader, branchAdditive);
    }

    //Apply FIRM0/1 writes patches on sysNAND to protect A9LH
    else if(isA9lh) patchFirmWrites(process9Offset, process9Size);

    //Apply firmlaunch patches
    patchFirmlaunches(process9Offset, process9Size, process9MemAddr);

    //11.0 FIRM patches
    if(firmVersion >= (isN3DS ? 0x21 : 0x52))
    {
        //Apply anti-anti-DG patches
        patchTitleInstallMinVersionCheck(process9Offset, process9Size);

        //Restore svcBackdoor
        reimplementSvcBackdoor(arm11Section1, section[1].size);
    }

    //Apply UNITINFO patch
    if(DEV_OPTIONS == 1) patchUnitInfoValueSet(arm9Section, section[2].size);
    
    if(DEV_OPTIONS != 2)
    {
        //Install arm11 exception handlers
        u32 stackAddress, codeSetOffset;
        u32 *exceptionsPage = getInfoForArm11ExceptionHandlers(arm11Section1, section[1].size, &stackAddress, &codeSetOffset);
        installArm11Handlers(exceptionsPage, stackAddress, codeSetOffset);
        
        //Kernel9/Process9 debugging
        patchExceptionHandlersInstall(arm9Section, section[2].size);
        patchSvcBreak9(arm9Section, section[2].size, (u32)(section[2].address));
        patchKernel9Panic(arm9Section, section[2].size, NATIVE_FIRM);
        
        //Stub svcBreak11 with "bkpt 65535"
        patchSvcBreak11(arm11Section1, section[1].size);
        //Stub kernel11panic with "bkpt 65534"
        patchKernel11Panic(arm11Section1, section[1].size);
    }

    if(CONFIG(9))
    {
        patchArm11SvcAccessChecks(arm11Section1, section[1].size);
        patchK11ModuleChecks(arm11Section1, section[1].size);
        patchP9AccessChecks(process9Offset, process9Size);
    }

    implementSvcGetCFWInfo(arm11Section1, section[1].size);
}

static inline void patchLegacyFirm(FirmwareType firmType)
{
    u8 *arm9Section = (u8 *)firm + section[3].offset;
    
    //On N3DS, decrypt ARM9Bin and patch ARM9 entrypoint to skip arm9loader
    if(isN3DS)
    {
        arm9Loader(arm9Section);
        firm->arm9Entry = (u8 *)0x801301C;
    }
    
    //Apply UNITINFO patch
    if(DEV_OPTIONS == 1) patchUnitInfoValueSet(arm9Section, section[3].size);

    if(DEV_OPTIONS != 2)
    {
        //Kernel9/Process9 debugging
        patchExceptionHandlersInstall(arm9Section, section[3].size);
        patchSvcBreak9(arm9Section, section[3].size, (u32)(section[3].address));
        patchKernel9Panic(arm9Section, section[3].size, firmType);
    }

    applyLegacyFirmPatches((u8 *)firm, firmType);

    if(firmType == TWL_FIRM && CONFIG(8))
        patchTwlBg((u8 *)firm + section[1].offset);
}

static inline void patchSafeFirm(void)
{
    u8 *arm9Section = (u8 *)firm + section[2].offset;

    if(isN3DS)
    {
        //Decrypt ARM9Bin and patch ARM9 entrypoint to skip arm9loader
        arm9Loader(arm9Section);
        firm->arm9Entry = (u8 *)0x801B01C;

        patchFirmWrites(arm9Section, section[2].size);
    }
    else patchFirmWriteSafe(arm9Section, section[2].size);

    if(DEV_OPTIONS != 2)
    {
        //Kernel9/Process9 debugging
        patchExceptionHandlersInstall(arm9Section, section[2].size);
        patchSvcBreak9(arm9Section, section[2].size, (u32)(section[2].address));
    }
}

static inline void copySection0AndInjectSystemModules(FirmwareType firmType)
{
    u8 *arm11Section0 = (u8 *)firm + section[0].offset;
    char fileName[] = "/luma/sysmodules/--------.cxi";
    const char *ext = ".cxi";

    struct
    {
        u32 size;
        char name[8];
        const u8 *addr;
    } modules[5];

    u8 *pos = arm11Section0;
    u32 n = 0;

    u32 loaderIndex = 0;
    
    for(u8 *end = pos + section[0].size; pos < end; pos += modules[n++].size)
    {
        modules[n].addr = pos;
        modules[n].size = *(u32 *)(pos + 0x104) * 0x200;
        
        memcpy(modules[n].name, pos + 0x200, 8);
        
        //Read modules from files if they exist
        u32 nameOff;
        for(nameOff = 0; nameOff < 8 && modules[n].name[nameOff] != 0; nameOff++);
        memcpy(fileName + 17, modules[n].name, nameOff);
        memcpy(fileName + 17 + nameOff, ext, 5);
        
        u32 fileSize = getFileSize(fileName);
        if(fileSize != 0)
        {
            modules[n].addr = NULL;
            modules[n].size = fileSize;
        }

        if(firmType == NATIVE_FIRM && memcmp(modules[n].name, "loader", 7) == 0) loaderIndex = n;
    }

    if(firmType == NATIVE_FIRM && modules[loaderIndex].addr != NULL)
    {
        modules[loaderIndex].size = injector_size;
        modules[loaderIndex].addr = injector;
    }

    pos = section[0].address;
    for(u32 i = 0; i < n; pos += modules[i++].size)
    {
        if(modules[i].addr != NULL)
            memcpy(pos, modules[i].addr, modules[i].size);
        else
        {
             //Read modules from files if they exist
            u32 nameOff;
            for(nameOff = 0; nameOff < 8 && modules[i].name[nameOff] != 0; nameOff++);
            memcpy(fileName + 17, modules[i].name, nameOff);
            memcpy(fileName + 17 + nameOff, ext, 5);
            fileRead(pos, fileName);
        }     
    }
}

static inline void launchFirm(FirmwareType firmType)
{
    //If we're booting NATIVE_FIRM, section0 needs to be copied separately to inject 3ds_injector
    u32 sectionNum;
    if(firmType != SAFE_FIRM)
    {
        copySection0AndInjectSystemModules(firmType);
        sectionNum = 1;
    }
    else sectionNum = 0;

    //Copy FIRM sections to respective memory locations
    for(; sectionNum < 4 && section[sectionNum].size; sectionNum++)
        memcpy(section[sectionNum].address, (u8 *)firm + section[sectionNum].offset, section[sectionNum].size);

    //Determine the ARM11 entry to use
    vu32 *arm11;
    if(isFirmlaunch) arm11 = (u32 *)0x1FFFFFFC;
    else
    {
        deinitScreens();
        arm11 = (u32 *)0x1FFFFFF8;
    }

    //Set ARM11 kernel entrypoint
    *arm11 = (u32)firm->arm11Entry;

    flushEntireDCache(); //Ensure that all memory transfers have completed and that the data cache has been flushed 
    flushEntireICache();

    //Final jump to ARM9 kernel
    ((void (*)())firm->arm9Entry)();
}<|MERGE_RESOLUTION|>--- conflicted
+++ resolved
@@ -44,9 +44,7 @@
 u32 config,
     emuOffset;
 
-bool isN3DS,
-     isDevUnit,
-     isFirmlaunch;
+bool isN3DS, isDevUnit, isFirmlaunch;
 
 FirmwareSource firmSource;
 
@@ -271,17 +269,14 @@
     }
     else
     {
-<<<<<<< HEAD
         firmVersion = firmRead(firm, (u32)firmType);
-        if(firmType == NATIVE_FIRM && !isN3DS && firmVersion < 0x25)
-=======
-        //We can't boot < 3.x NANDs
+        
+        //We can't boot < 3.x NANDs (if firmware.bin is in the /luma folder, booting will fail)
         if(firmVersion < 0x18)
             error("An old unsupported NAND has been detected.\nLuma3DS is unable to boot it.");
 
         //We can't boot a 4.x NATIVE_FIRM, load one from SD
-        if(!fileRead(firm, "/luma/firmware.bin") || (((u32)section[2].address >> 8) & 0xFF) != 0x68)
->>>>>>> c711ed62
+        if(firmType == NATIVE_FIRM && !isN3DS && firmVersion < 0x25)
             error("An old unsupported FIRM has been detected.\nCopy firmware.bin in /luma to boot");
 
         decryptExeFs((u8 *)firm);
