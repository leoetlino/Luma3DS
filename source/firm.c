/*
*   firm.c
*/

#include "firm.h"
#include "config.h"
#include "utils.h"
#include "fs.h"
#include "patches.h"
#include "memory.h"
#include "emunand.h"
#include "crypto.h"
#include "exceptions.h"
#include "draw.h"
#include "screeninit.h"
#include "buttons.h"
#include "../build/patches.h"

static firmHeader *const firm = (firmHeader *)0x24000000;
static const firmSectionHeader *section;

u32 config,
    console,
    firmSource,
    emuOffset;

<<<<<<< HEAD
u64 chronoWhenSplashLoaded = 0;

static inline void patchExceptionHandlersInstall(u8 *arm9Section)
{
    static const u8 pattern[] = {
        0x18, 0x10, 0x80, 0xE5, 
        0x10, 0x10, 0x80, 0xE5, 
        0x20, 0x10, 0x80, 0xE5, 
        0x28, 0x10, 0x80, 0xE5,
    }; //i.e when it stores ldr pc, [pc, #-4]
    
    u32* off = (u32 *)(memsearch(arm9Section, pattern, section[2].size, sizeof(pattern)));
    if(off == NULL) return;
    off += sizeof(pattern)/4;
    
    u32 r0 = 0x08000000;
    
    for(; *off != 0xE3A01040; off++) //until mov r1, #0x40
    {
        if((*off >> 26) != 0x39 || ((*off >> 16) & 0xf) != 0 || ((*off >> 25) & 1) != 0 || ((*off >> 20) & 5) != 0)
            continue; //discard everything that's not str rX, [r0, #imm](!)
        
        int rD = (*off >> 12) & 0xf;
        int offset = (*off & 0xfff) * ((((*off >> 23) & 1) == 0) ? -1 : 1);
        int writeback = (*off >> 21) & 1, pre = (*off >> 24) & 1;
        
        u32 addr = r0 + ((pre || !writeback) ? offset : 0);
        if(addr != 0x08000014 && addr != 0x08000004)
            *off = 0xE1A00000; //nop
        else
            *off = 0xE5800000 | (rD << 12) | (addr & 0xfff); //preserve IRQ and svc handlers
        
        if(!pre) addr += offset;
        if(writeback) r0 = addr;
    }
}

=======
>>>>>>> 76acfd99
void main(void)
{
    u32 bootType,
        firmType,
        nandType,
        a9lhMode,
        updatedSys,
        needConfig,
        newConfig,
        emuHeader;

    u64 chronoStarted = 0;

    //Detect the console being used
    console = PDN_MPCORE_CFG == 7;

    //Mount filesystems. CTRNAND will be mounted only if/when needed
    mountFs();

    const char configPath[] = "/luma/config.bin";

    //Attempt to read the configuration file
    needConfig = fileRead(&config, configPath) ? 1 : 2;

    //Determine if this is a firmlaunch boot
    if(*(vu8 *)0x23F00005)
    {
        if(needConfig == 2) mcuReboot();

        bootType = 1;

        //'0' = NATIVE_FIRM, '1' = TWL_FIRM, '2' = AGB_FIRM
        firmType = *(vu8 *)0x23F00009 == '3' ? 3 : *(vu8 *)0x23F00005 - '0';

        nandType = BOOTCONFIG(0, 3);
        firmSource = BOOTCONFIG(2, 1);
        a9lhMode = BOOTCONFIG(3, 1);
        updatedSys = a9lhMode && CONFIG(1);
    }
    else
    {
        //Get pressed buttons
        u32 pressed = HID_PAD;

        //If no configuration file exists or SELECT is held, load configuration menu
        if(needConfig == 2 || ((pressed & BUTTON_SELECT) && !(pressed & BUTTON_L1)))
        {
            configureCFW(configPath);

            //Zero the last booted FIRM flag
            CFG_BOOTENV = 0;

            chronoStarted = chrono();
            while(chrono() - chronoStarted < 2 * TICKS_PER_SEC); //Wait for 2s
            chronoStarted = 1;

            //Update pressed buttons
            pressed = HID_PAD;
        }

        u32 devMode = CONFIG(5);

        if(devMode) 
        { 
            detectAndProcessExceptionDumps();
            installArm9Handlers(); 
        }

        bootType = 0;
        firmType = 0;

        //Determine if booting with A9LH
        u32 a9lhBoot = !PDN_SPI_CNT;

        //Determine if A9LH is installed and the user has an updated sysNAND
        if(a9lhBoot || CONFIG(2))
        {
            a9lhMode = 1;
            updatedSys = CONFIG(1);
        }
        else
        {
            a9lhMode = 0;
            updatedSys = 0;
        }

        newConfig = a9lhMode << 3;

        if(a9lhBoot)
        {
            //Retrieve the last booted FIRM
            u32 previousFirm = CFG_BOOTENV;

            //If it's a MCU reboot, try to force boot options
            if(previousFirm)
            {
                //Always force a sysNAND boot when quitting AGB_FIRM
                if(previousFirm == 7)
                {
                    nandType = 0;
                    firmSource = updatedSys ? 0 : BOOTCONFIG(2, 1);
                    needConfig--;

                    //Flag to prevent multiple boot options-forcing
                    newConfig |= 1 << 4;
                }

                /* Else, force the last used boot options unless a payload button or A/L/R are pressed
                    or the no-forcing flag is set */
                else if(!(pressed & OVERRIDE_BUTTONS) && !BOOTCONFIG(4, 1))
                {
                    nandType = BOOTCONFIG(0, 3);
                    firmSource = BOOTCONFIG(2, 1);
                    needConfig--;
                }
            }

            //If the SAFE MODE combo is held, force a sysNAND boot
            else if(pressed == SAFE_MODE)
            {
                a9lhMode++;
                nandType = 0;
                firmSource = 0;
                needConfig--;
            }
        }

        //Boot options aren't being forced
        if(needConfig)
        {
            /* If L and R/A/Select or one of the single payload buttons are pressed,
               chainload an external payload */
            if(devMode || (pressed & SINGLE_PAYLOAD_BUTTONS) || ((pressed & BUTTON_L1) && (pressed & L_PAYLOAD_BUTTONS)))
                loadPayload(pressed);

            //If screens are inited or the corresponding option is set, load splash screen
<<<<<<< HEAD
            if(PDN_GPU_CNT != 1 || CONFIG(8)) chronoWhenSplashLoaded = (u64) loadSplash();
            if(chronoWhenSplashLoaded) chronoWhenSplashLoaded = chrono(); 
            
=======
            if((PDN_GPU_CNT != 1 || CONFIG(7)) && loadSplash())
                chronoStarted = chrono();

>>>>>>> 76acfd99
            //If R is pressed, boot the non-updated NAND with the FIRM of the opposite one
            if(pressed & BUTTON_R1)
            {
                nandType = updatedSys;
                firmSource = !nandType;
            }

            /* Else, boot the NAND the user set to autoboot or the opposite one, depending on L,
               with their own FIRM */
            else
            {
                nandType = CONFIG(0) != !(pressed & BUTTON_L1);
                firmSource = nandType;
            }

            /* If we're booting emuNAND the second emuNAND is set as default and B isn't pressed,
               or vice-versa, boot the second emuNAND */
            if(nandType && (CONFIG(3) == !(pressed & BUTTON_B))) nandType++;
        }
    }

    //If we need to boot emuNAND, make sure it exists
    if(nandType)
    {
        getEmunandSect(&emuOffset, &emuHeader, &nandType);
        if(!nandType) firmSource = 0;
    }

    //Same if we're using emuNAND as the FIRM source
    else if(firmSource)
        getEmunandSect(&emuOffset, &emuHeader, &firmSource);

    if(!bootType)
    {
        newConfig |= nandType | (firmSource << 2);

        /* If the boot configuration is different from previously, overwrite it.
           Just the no-forcing flag being set is not enough */
        if((newConfig & 0x2F) != (config & 0x3F))
        {
            //Preserve user settings (last 26 bits)
            newConfig |= config & 0xFFFFFFC0;

            fileWrite(&newConfig, configPath, 4);
        }
    }

    loadFirm(firmType, !firmType && updatedSys == !firmSource);

    patchExceptionHandlersInstall((u8 *)firm + section[2].offset);
    
    switch(firmType)
    {
        case 0:
            patchNativeFirm(nandType, emuHeader, a9lhMode);
            break;
        case 3:
            patchSafeFirm();
            break;
        default:
            patchLegacyFirm(firmType);
            break;
    }

    if(chronoStarted)
    {
        while(chronoStarted > 1 && chrono() - chronoStarted < 3 * TICKS_PER_SEC);
        stopChrono();
    }

    launchFirm(!firmType, bootType);
}

static inline void loadFirm(u32 firmType, u32 externalFirm)
{
    section = firm->section;

    u32 externalFirmLoaded = externalFirm &&
                             fileRead(firm, "/luma/firmware.bin") &&
                             (((u32)section[2].address >> 8) & 0xFF) == (console ? 0x60 : 0x68);

    /* If the conditions to load the external FIRM aren't met, or reading fails, or the FIRM
       doesn't match the console, load FIRM from CTRNAND */
    if(!externalFirmLoaded)
    {
        const char *firmFolders[4][2] = {{ "00000002", "20000002" },
                                         { "00000102", "20000102" },
                                         { "00000202", "20000202" },
                                         { "00000003", "20000003" }};

        firmRead(firm, firmFolders[firmType][console]);
        decryptExeFs((u8 *)firm);
    }
}

static inline void patchKernelFCRAMAndVRAMMappingPermissions(u8* arm11Section1)
{
    static const u8 MMUConfigPattern[] = {
        0xC4, 0xDD, 0xFA, 0x1F,
        0x16, 0x64, 0x01, 0x00,
        0xBC, 0xDD, 0xFA, 0x1F,
        0x00, 0x50, 0xFF, 0x1F
    };
    
    u32* off = (u32 *)memsearch(arm11Section1, MMUConfigPattern, section[1].size, sizeof(MMUConfigPattern));
    if(off != NULL) off[1] &= ~(1 << 4); //clear XN bit 
}

static inline void patchNativeFirm(u32 nandType, u32 emuHeader, u32 a9lhMode)
{
    u8 *arm9Section = (u8 *)firm + section[2].offset;
    
    u32 nativeFirmType;

    if(console)
    {
        //Determine the NATIVE_FIRM version
        switch(arm9Section[0x53])
        {
            case 0xFF:
                nativeFirmType = 0;
                break;
            case '1':
                nativeFirmType = 1;
                break;
            default:
                nativeFirmType = 2;
                break;
        }

        //Decrypt ARM9Bin and patch ARM9 entrypoint to skip arm9loader
        arm9Loader(arm9Section, nativeFirmType);
        firm->arm9Entry = (u8 *)0x801B01C;
    }
    else
    {
        //Determine if we're booting the 9.0 FIRM
        u8 firm90Hash[0x10] = {0x27, 0x2D, 0xFE, 0xEB, 0xAF, 0x3F, 0x6B, 0x3B, 0xF5, 0xDE, 0x4C, 0x41, 0xDE, 0x95, 0x27, 0x6A};
        nativeFirmType = memcmp(section[2].hash, firm90Hash, 0x10) != 0;
    }

    u32 process9Size,
        process9MemAddr;

    //Find the Process9 NCCH location
    u8 *process9Offset = getProcess9(arm9Section + 0x15000, section[2].size - 0x15000, &process9Size, &process9MemAddr);

    //Apply emuNAND patches
    if(nandType) patchEmuNAND(arm9Section, process9Offset, process9Size, emuHeader);

    //Apply FIRM0/1 writes patches on sysNAND to protect A9LH
    else if(a9lhMode) patchFirmWrites(process9Offset, process9Size, 1);

    //Apply FIRM reboot patches, not on 9.0 FIRM as it breaks firmlaunchhax
    if(nativeFirmType || a9lhMode == 2) patchReboots(process9Offset, process9Size, process9MemAddr);

    //Apply signature checks patches
    u16 *sigOffset,
        *sigOffset2;

    getSigChecks(process9Offset, process9Size, &sigOffset, &sigOffset2);
    *sigOffset = sigPatch[0];
    sigOffset2[0] = sigPatch[0];
    sigOffset2[1] = sigPatch[1];

    //Does nothing if svcBackdoor is still there
    reimplementSvcBackdoor();

<<<<<<< HEAD
    if(CONFIG(5))
    {
        //Apply UNITINFO patch
        u8 *unitInfoOffset = getUnitInfoValueSet(arm9Section, section[2].size);
        *unitInfoOffset = unitInfoPatch;
        
        //Make FCRAM (and VRAM as a side effect) globally executable from arm11 kernel
        patchKernelFCRAMAndVRAMMappingPermissions(arm11Section1);
    }

    reimplementSvcBackdoor(arm11Section1); //Does nothing if svcBackdoor is still there
=======
>>>>>>> 76acfd99
    //Replace the FIRM loader with the injector while copying section0
    copySection0AndInjectLoader();
}

static inline void patchEmuNAND(u8 *arm9Section, u8 *process9Offset, u32 process9Size, u32 emuHeader)
{
    //Copy emuNAND code
    void *emuCodeOffset = getEmuCode(arm9Section);
    memcpy(emuCodeOffset, emunand, emunand_size);

    //Add the data of the found emuNAND
    u32 *pos_offset = (u32 *)memsearch(emuCodeOffset, "NAND", emunand_size, 4);
    u32 *pos_header = (u32 *)memsearch(emuCodeOffset, "NCSD", emunand_size, 4);
    *pos_offset = emuOffset;
    *pos_header = emuHeader;

    //Find and add the SDMMC struct
    u32 *pos_sdmmc = (u32 *)memsearch(emuCodeOffset, "SDMC", emunand_size, 4);
    *pos_sdmmc = getSDMMC(process9Offset, process9Size);

    //Calculate offset for the hooks
    u32 branchOffset = (u32)emuCodeOffset - (u32)firm -
                       section[2].offset + (u32)section[2].address;

    //Add emuNAND hooks
    u32 emuRead,
        emuWrite;

    getEmuRW(process9Offset, process9Size, &emuRead, &emuWrite);
    *(u16 *)emuRead = nandRedir[0];
    *((u16 *)emuRead + 1) = nandRedir[1];
    *((u32 *)emuRead + 1) = branchOffset;
    *(u16 *)emuWrite = nandRedir[0];
    *((u16 *)emuWrite + 1) = nandRedir[1];
    *((u32 *)emuWrite + 1) = branchOffset;

    //Set MPU for emu code region
    u32 *mpuOffset = getMPU(arm9Section, section[2].size);
    *mpuOffset = mpuPatch[0];
    *(mpuOffset + 6) = mpuPatch[1];
    *(mpuOffset + 9) = mpuPatch[2];
}

static inline void patchReboots(u8 *process9Offset, u32 process9Size, u32 process9MemAddr)
{
    u32 fOpenOffset;

    //Calculate offset for the firmlaunch code
    void *rebootOffset = getReboot(process9Offset, process9Size, process9MemAddr, &fOpenOffset);

    //Copy firmlaunch code
    memcpy(rebootOffset, reboot, reboot_size);

    //Put the fOpen offset in the right location
    u32 *pos_fopen = (u32 *)memsearch(rebootOffset, "OPEN", reboot_size, 4);
    *pos_fopen = fOpenOffset;
}

static inline void reimplementSvcBackdoor(void)
{
    u8 *arm11Section1 = (u8 *)firm + section[1].offset;

    u32 *exceptionsPage;

    u32 *svcTable = getSvcAndExceptions(arm11Section1, section[1].size, &exceptionsPage);

    if(!svcTable[0x7B])
    {
        u32 *freeSpace;

        for(freeSpace = exceptionsPage; *freeSpace != 0xFFFFFFFF; freeSpace++);

        memcpy(freeSpace, svcBackdoor, 40);

        svcTable[0x7B] = 0xFFFF0000 + (u32)((u8 *)freeSpace - (u8 *)exceptionsPage);
    }
}

static inline void copySection0AndInjectLoader(void)
{
    u8 *arm11Section0 = (u8 *)firm + section[0].offset;
    u32 loaderSize;
    u32 loaderOffset = getLoader(arm11Section0, &loaderSize);

    memcpy(section[0].address, arm11Section0, loaderOffset);
    memcpy(section[0].address + loaderOffset, injector, injector_size);
    memcpy(section[0].address + loaderOffset + injector_size, arm11Section0 + loaderOffset + loaderSize, section[0].size - (loaderOffset + loaderSize));
}

static inline void patchSafeFirm(void)
{
    u8 *arm9Section = (u8 *)firm + section[2].offset;

    if(console)
    {
        //Decrypt ARM9Bin and patch ARM9 entrypoint to skip arm9loader
        arm9Loader(arm9Section, 0);
        firm->arm9Entry = (u8 *)0x801B01C;
    }

    //Apply FIRM0/1 writes patches to protect A9LH
    patchFirmWrites(arm9Section, section[2].size, console);
}

static void patchFirmWrites(u8 *offset, u32 size, u32 mode)
{
    if(mode)
    {
        u16 *writeOffset = getFirmWrite(offset, size);
        *writeOffset = writeBlock[0];
        *(writeOffset + 1) = writeBlock[1];
    }
    else
    {
        u16 *writeOffset = getFirmWriteSafe(offset, size);
        *writeOffset = writeBlockSafe[0];
        *(writeOffset + 1) = writeBlockSafe[1];
    }
}

static inline void patchLegacyFirm(u32 firmType)
{
    //On N3DS, decrypt ARM9Bin and patch ARM9 entrypoint to skip arm9loader
    if(console)
    {
        arm9Loader((u8 *)firm + section[3].offset, 0);
        firm->arm9Entry = (u8 *)0x801301C;
    }

    const patchData twlPatches[] = {
        {{0x1650C0, 0x165D64}, {{ 6, 0x00, 0x20, 0x4E, 0xB0, 0x70, 0xBD }}, 0},
        {{0x173A0E, 0x17474A}, { .type1 = 0x2001 }, 1},
        {{0x174802, 0x17553E}, { .type1 = 0x2000 }, 2},
        {{0x174964, 0x1756A0}, { .type1 = 0x2000 }, 2},
        {{0x174D52, 0x175A8E}, { .type1 = 0x2001 }, 2},
        {{0x174D5E, 0x175A9A}, { .type1 = 0x2001 }, 2},
        {{0x174D6A, 0x175AA6}, { .type1 = 0x2001 }, 2},
        {{0x174E56, 0x175B92}, { .type1 = 0x2001 }, 1},
        {{0x174E58, 0x175B94}, { .type1 = 0x4770 }, 1}
    },
    agbPatches[] = {
        {{0x9D2A8, 0x9DF64}, {{ 6, 0x00, 0x20, 0x4E, 0xB0, 0x70, 0xBD }}, 0},
        {{0xD7A12, 0xD8B8A}, { .type1 = 0xEF26 }, 1}
    };

    /* Calculate the amount of patches to apply. Only count the boot screen patch for AGB_FIRM
       if the matching option was enabled (keep it as last) */
    u32 numPatches = firmType == 1 ? (sizeof(twlPatches) / sizeof(patchData)) :
                                     (sizeof(agbPatches) / sizeof(patchData) - !CONFIG(7));
    const patchData *patches = firmType == 1 ? twlPatches : agbPatches;

    //Patch
    for(u32 i = 0; i < numPatches; i++)
    {
        switch(patches[i].type)
        {
            case 0:
                memcpy((u8 *)firm + patches[i].offset[console], patches[i].patch.type0 + 1, patches[i].patch.type0[0]);
                break;
            case 2:
                *(u16 *)((u8 *)firm + patches[i].offset[console] + 2) = 0;
            case 1:
                *(u16 *)((u8 *)firm + patches[i].offset[console]) = patches[i].patch.type1;
                break;
        }
    }
}

static inline void launchFirm(u32 sectionNum, u32 bootType)
{
    //Copy FIRM sections to respective memory locations
    for(; sectionNum < 4 && section[sectionNum].size; sectionNum++)
        memcpy(section[sectionNum].address, (u8 *)firm + section[sectionNum].offset, section[sectionNum].size);

    //Determine the ARM11 entry to use
    vu32 *arm11;
    if(bootType) arm11 = (u32 *)0x1FFFFFFC;
    else
    {
        deinitScreens();
        arm11 = (u32 *)0x1FFFFFF8;
    }

    //Set ARM11 kernel entrypoint
    *arm11 = (u32)firm->arm11Entry;

    //Final jump to ARM9 kernel
    ((void (*)())firm->arm9Entry)();
}<|MERGE_RESOLUTION|>--- conflicted
+++ resolved
@@ -23,9 +23,6 @@
     console,
     firmSource,
     emuOffset;
-
-<<<<<<< HEAD
-u64 chronoWhenSplashLoaded = 0;
 
 static inline void patchExceptionHandlersInstall(u8 *arm9Section)
 {
@@ -62,8 +59,6 @@
     }
 }
 
-=======
->>>>>>> 76acfd99
 void main(void)
 {
     u32 bootType,
@@ -200,15 +195,9 @@
                 loadPayload(pressed);
 
             //If screens are inited or the corresponding option is set, load splash screen
-<<<<<<< HEAD
-            if(PDN_GPU_CNT != 1 || CONFIG(8)) chronoWhenSplashLoaded = (u64) loadSplash();
-            if(chronoWhenSplashLoaded) chronoWhenSplashLoaded = chrono(); 
-            
-=======
-            if((PDN_GPU_CNT != 1 || CONFIG(7)) && loadSplash())
+            if((PDN_GPU_CNT != 1 || CONFIG(8)) && loadSplash())
                 chronoStarted = chrono();
 
->>>>>>> 76acfd99
             //If R is pressed, boot the non-updated NAND with the FIRM of the opposite one
             if(pressed & BUTTON_R1)
             {
@@ -377,7 +366,6 @@
     //Does nothing if svcBackdoor is still there
     reimplementSvcBackdoor();
 
-<<<<<<< HEAD
     if(CONFIG(5))
     {
         //Apply UNITINFO patch
@@ -387,10 +375,6 @@
         //Make FCRAM (and VRAM as a side effect) globally executable from arm11 kernel
         patchKernelFCRAMAndVRAMMappingPermissions(arm11Section1);
     }
-
-    reimplementSvcBackdoor(arm11Section1); //Does nothing if svcBackdoor is still there
-=======
->>>>>>> 76acfd99
     //Replace the FIRM loader with the injector while copying section0
     copySection0AndInjectLoader();
 }
