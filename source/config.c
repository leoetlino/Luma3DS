/*
*   This file is part of Luma3DS
*   Copyright (C) 2016 Aurora Wright, TuxSH
*
*   This program is free software: you can redistribute it and/or modify
*   it under the terms of the GNU General Public License as published by
*   the Free Software Foundation, either version 3 of the License, or
*   (at your option) any later version.
*
*   This program is distributed in the hope that it will be useful,
*   but WITHOUT ANY WARRANTY; without even the implied warranty of
*   MERCHANTABILITY or FITNESS FOR A PARTICULAR PURPOSE.  See the
*   GNU General Public License for more details.
*
*   You should have received a copy of the GNU General Public License
*   along with this program.  If not, see <http://www.gnu.org/licenses/>.
*
*   Additional Terms 7.b of GPLv3 applies to this file: Requiring preservation of specified
*   reasonable legal notices or author attributions in that material or in the Appropriate Legal
*   Notices displayed by works containing it.
*/

#include "config.h"
#include "utils.h"
#include "screen.h"
#include "draw.h"
#include "fs.h"
#include "buttons.h"

void configureCFW(const char *configPath)
{
    initScreens();

    drawString(CONFIG_TITLE, 10, 10, COLOR_TITLE);
    drawString("Press A to select, START to save", 10, 30, COLOR_WHITE);

<<<<<<< HEAD
    const char *multiOptionsText[]  = { "Screen-init brightness: 4( ) 3( ) 2( ) 1( )",
                                        "New 3DS CPU: Off( ) Clock( ) L2( ) Clock+L2( )",
                                        "Dev. features: None( ) ErrDisp( ) UNITINFO( )" };
=======
    const char *multiOptionsText[]  = { "Screen-init brightness: 4( )  3( )  2( )  1( )",
                                        "New 3DS CPU: Off( ) Clock( ) L2( ) Clock+L2( )" };
>>>>>>> eef30ceb

    const char *singleOptionsText[] = { "( ) Autoboot SysNAND",
                                        "( ) Use SysNAND FIRM if booting with R (A9LH)",
                                        "( ) Use second EmuNAND as default",
                                        "( ) Enable region/language emu. and ext. .code",
                                        "( ) Show current NAND in System Settings",
                                        "( ) Show GBA boot screen in patched AGB_FIRM",
                                        "( ) Display splash screen before payloads",
                                        "( ) Use a PIN",
                                        "( ) Disable access checks" };

    struct multiOption {
        int posXs[4];
        int posY;
        u32 enabled;
    } multiOptions[] = {
<<<<<<< HEAD
        { .posXs = {26, 31, 36, 41} },
        { .posXs = {17, 26, 32, 44} },
        { .posXs = {20, 31, 43, 0} }
=======
        { .posXs = {26, 32, 38, 44} },
        { .posXs = {17, 26, 32, 44} }
>>>>>>> eef30ceb
    };

    //Calculate the amount of the various kinds of options and pre-select the first single one
    u32 multiOptionsAmount = sizeof(multiOptions) / sizeof(struct multiOption),
        singleOptionsAmount = sizeof(singleOptionsText) / sizeof(char *),
        totalIndexes = multiOptionsAmount + singleOptionsAmount - 1,
        selectedOption = multiOptionsAmount;

    struct singleOption {
        int posY;
        bool enabled;
    } singleOptions[singleOptionsAmount];

    //Parse the existing options
    for(u32 i = 0; i < multiOptionsAmount; i++)
        multiOptions[i].enabled = MULTICONFIG(i);
    for(u32 i = 0; i < singleOptionsAmount; i++)
        singleOptions[i].enabled = CONFIG(i);

    //Character to display a selected option
    char selected = 'x';

    int endPos = 42;

    //Display all the multiple choice options in white
    for(u32 i = 0; i < multiOptionsAmount; i++)
    {
        multiOptions[i].posY = endPos + SPACING_Y;
        endPos = drawString(multiOptionsText[i], 10, multiOptions[i].posY, COLOR_WHITE);
        drawCharacter(selected, 10 + multiOptions[i].posXs[multiOptions[i].enabled] * SPACING_X, multiOptions[i].posY, COLOR_WHITE);
    }

    endPos += SPACING_Y / 2;
    u32 color = COLOR_RED;

    //Display all the normal options in white except for the first one
    for(u32 i = 0; i < singleOptionsAmount; i++)
    {
        singleOptions[i].posY = endPos + SPACING_Y;
        endPos = drawString(singleOptionsText[i], 10, singleOptions[i].posY, color);
        if(singleOptions[i].enabled) drawCharacter(selected, 10 + SPACING_X, singleOptions[i].posY, color);
        color = COLOR_WHITE;
    }

    u32 pressed = 0;

    //Boring configuration menu
    while(pressed != BUTTON_START)
    {
        do
        {
            pressed = waitInput();
        }
        while(!(pressed & MENU_BUTTONS));

        if(pressed != BUTTON_A)
        {
            //Remember the previously selected option
            u32 oldSelectedOption = selectedOption;

            switch(pressed)
            {
                case BUTTON_UP:
                    selectedOption = !selectedOption ? totalIndexes : selectedOption - 1;
                    break;
                case BUTTON_DOWN:
                    selectedOption = selectedOption == totalIndexes ? 0 : selectedOption + 1;
                    break;
                case BUTTON_LEFT:
                    selectedOption = 0;
                    break;
                case BUTTON_RIGHT:
                    selectedOption = totalIndexes;
                    break;
                default:
                    continue;
            }

            if(selectedOption == oldSelectedOption) continue;

            //The user moved to a different option, print the old option in white and the new one in red. Only print 'x's if necessary
            if(oldSelectedOption < multiOptionsAmount)
            {
                drawString(multiOptionsText[oldSelectedOption], 10, multiOptions[oldSelectedOption].posY, COLOR_WHITE);
                drawCharacter(selected, 10 + multiOptions[oldSelectedOption].posXs[multiOptions[oldSelectedOption].enabled] * SPACING_X, multiOptions[oldSelectedOption].posY, COLOR_WHITE);
            }
            else
            {
                u32 singleOldSelected = oldSelectedOption - multiOptionsAmount;
                drawString(singleOptionsText[singleOldSelected], 10, singleOptions[singleOldSelected].posY, COLOR_WHITE);
                if(singleOptions[singleOldSelected].enabled) drawCharacter(selected, 10 + SPACING_X, singleOptions[singleOldSelected].posY, COLOR_WHITE);
            }

            if(selectedOption < multiOptionsAmount)
                drawString(multiOptionsText[selectedOption], 10, multiOptions[selectedOption].posY, COLOR_RED);
            else
            {
                u32 singleSelected = selectedOption - multiOptionsAmount;
                drawString(singleOptionsText[singleSelected], 10, singleOptions[singleSelected].posY, COLOR_RED);
            }
        }
        else
        {
            //The selected option's status changed, print the 'x's accordingly
            if(selectedOption < multiOptionsAmount)
            {
                u32 oldEnabled = multiOptions[selectedOption].enabled;
                drawCharacter(selected, 10 + multiOptions[selectedOption].posXs[oldEnabled] * SPACING_X, multiOptions[selectedOption].posY, COLOR_BLACK);
                multiOptions[selectedOption].enabled = (oldEnabled == 3 || !multiOptions[selectedOption].posXs[oldEnabled + 1]) ? 0 : oldEnabled + 1;

                if(!selectedOption)
                    updateBrightness(multiOptions[selectedOption].enabled);
            }
            else
            {
                bool oldEnabled = singleOptions[selectedOption - multiOptionsAmount].enabled;
                singleOptions[selectedOption - multiOptionsAmount].enabled = !oldEnabled;
                if(oldEnabled) drawCharacter(selected, 10 + SPACING_X, singleOptions[selectedOption - multiOptionsAmount].posY, COLOR_BLACK);
            }
        }

        //In any case, if the current option is enabled (or a multiple choice option is selected) we must display a red 'x'
        if(selectedOption < multiOptionsAmount)
            drawCharacter(selected, 10 + multiOptions[selectedOption].posXs[multiOptions[selectedOption].enabled] * SPACING_X, multiOptions[selectedOption].posY, COLOR_RED);
        else
        {
            u32 singleSelected = selectedOption - multiOptionsAmount;
            if(singleOptions[singleSelected].enabled) drawCharacter(selected, 10 + SPACING_X, singleOptions[singleSelected].posY, COLOR_RED);
        }
    }

    //Preserve the last-used boot options (last 12 bits)
    config &= 0x3F;

    //Parse and write the new configuration
    for(u32 i = 0; i < multiOptionsAmount; i++)
        config |= multiOptions[i].enabled << (i * 2 + 6);
    for(u32 i = 0; i < singleOptionsAmount; i++)
        config |= (singleOptions[i].enabled ? 1 : 0) << (i + 16);

    if(!fileWrite(&config, configPath, 4))
    {
        createDirectory("luma");
        if(!fileWrite(&config, configPath, 4))
            error("Error writing the configuration file");
    }

    //Wait for the pressed buttons to change
    while(HID_PAD == BUTTON_START);
}<|MERGE_RESOLUTION|>--- conflicted
+++ resolved
@@ -34,14 +34,9 @@
     drawString(CONFIG_TITLE, 10, 10, COLOR_TITLE);
     drawString("Press A to select, START to save", 10, 30, COLOR_WHITE);
 
-<<<<<<< HEAD
-    const char *multiOptionsText[]  = { "Screen-init brightness: 4( ) 3( ) 2( ) 1( )",
+    const char *multiOptionsText[]  = { "Screen-init brightness: 4( )  3( )  2( )  1( )",
                                         "New 3DS CPU: Off( ) Clock( ) L2( ) Clock+L2( )",
                                         "Dev. features: None( ) ErrDisp( ) UNITINFO( )" };
-=======
-    const char *multiOptionsText[]  = { "Screen-init brightness: 4( )  3( )  2( )  1( )",
-                                        "New 3DS CPU: Off( ) Clock( ) L2( ) Clock+L2( )" };
->>>>>>> eef30ceb
 
     const char *singleOptionsText[] = { "( ) Autoboot SysNAND",
                                         "( ) Use SysNAND FIRM if booting with R (A9LH)",
@@ -58,14 +53,9 @@
         int posY;
         u32 enabled;
     } multiOptions[] = {
-<<<<<<< HEAD
-        { .posXs = {26, 31, 36, 41} },
+        { .posXs = {26, 32, 38, 44} },
         { .posXs = {17, 26, 32, 44} },
         { .posXs = {20, 31, 43, 0} }
-=======
-        { .posXs = {26, 32, 38, 44} },
-        { .posXs = {17, 26, 32, 44} }
->>>>>>> eef30ceb
     };
 
     //Calculate the amount of the various kinds of options and pre-select the first single one
