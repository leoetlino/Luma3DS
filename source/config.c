--- conflicted
+++ resolved
@@ -72,14 +72,9 @@
     drawString("Press A to select, START to save", 10, 30, COLOR_WHITE);
 
     const char *multiOptionsText[]  = { "Screen brightness: 4( ) 3( ) 2( ) 1( )",
-<<<<<<< HEAD
-                                        "PIN length: 4( ) 5( ) 6( ) 7( )",
+                                        "PIN lock: Off( ) 4( ) 6( ) 8( ) digits",
                                         "New 3DS CPU: Off( ) Clock( ) L2( ) Clock+L2( )",
                                         "Dev. features: ErrDisp( ) UNITINFO( ) None( )" };
-=======
-                                        "PIN lock: Off( ) 4( ) 6( ) 8( ) digits",
-                                        "New 3DS CPU: Off( ) Clock( ) L2( ) Clock+L2( )" };
->>>>>>> 2b4e97be
 
     const char *singleOptionsText[] = { "( ) Autoboot SysNAND",
                                         "( ) Use SysNAND FIRM if booting with R (A9LH)",
@@ -87,13 +82,8 @@
                                         "( ) Enable region/language emu. and ext. .code",
                                         "( ) Show current NAND in System Settings",
                                         "( ) Show GBA boot screen in patched AGB_FIRM",
-<<<<<<< HEAD
                                         "( ) Display splash screen before payloads",
-                                        "( ) Use a PIN",
                                         "( ) Patch SVC/service/archive/ARM9 access" };
-=======
-                                        "( ) Display splash screen before payloads" };
->>>>>>> 2b4e97be
 
     struct multiOption {
         int posXs[4];
